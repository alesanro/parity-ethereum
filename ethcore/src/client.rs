// Copyright 2015, 2016 Ethcore (UK) Ltd.
// This file is part of Parity.

// Parity is free software: you can redistribute it and/or modify
// it under the terms of the GNU General Public License as published by
// the Free Software Foundation, either version 3 of the License, or
// (at your option) any later version.

// Parity is distributed in the hope that it will be useful,
// but WITHOUT ANY WARRANTY; without even the implied warranty of
// MERCHANTABILITY or FITNESS FOR A PARTICULAR PURPOSE.  See the
// GNU General Public License for more details.

// You should have received a copy of the GNU General Public License
// along with Parity.  If not, see <http://www.gnu.org/licenses/>.

//! Blockchain database client.

use util::*;
use util::panics::*;
use rocksdb::{Options, DB, DBCompactionStyle};
use blockchain::{BlockChain, BlockProvider, CacheSize};
use views::BlockView;
use error::*;
use header::BlockNumber;
use state::State;
use spec::Spec;
use engine::Engine;
use views::HeaderView;
use block_queue::{BlockQueue, BlockQueueInfo};
use service::{NetSyncMessage, SyncMessage};
use env_info::LastHashes;
use verification::*;
use block::*;
use transaction::LocalizedTransaction;
use extras::TransactionAddress;
pub use blockchain::TreeRoute;

/// Uniquely identifies block.
pub enum BlockId {
	/// Block's sha3.
	/// Querying by hash is always faster.
	Hash(H256),
	/// Block number within canon blockchain.
	Number(BlockNumber)
}

/// Uniquely identifies transaction.
pub enum TransactionId {
	/// Transaction's sha3.
	Hash(H256),
	/// Block id and transaction index within this block.
	/// Querying by block position is always faster.
	Location(BlockId, usize)
}

/// General block status
#[derive(Debug, Eq, PartialEq)]
pub enum BlockStatus {
	/// Part of the blockchain.
	InChain,
	/// Queued for import.
	Queued,
	/// Known as bad.
	Bad,
	/// Unknown.
	Unknown,
}

/// Information about the blockchain gthered together.
#[derive(Debug)]
pub struct BlockChainInfo {
	/// Blockchain difficulty.
	pub total_difficulty: U256,
	/// Block queue difficulty.
	pub pending_total_difficulty: U256,
	/// Genesis block hash.
	pub genesis_hash: H256,
	/// Best blockchain block hash.
	pub best_block_hash: H256,
	/// Best blockchain block number.
	pub best_block_number: BlockNumber
}

impl fmt::Display for BlockChainInfo {
	fn fmt(&self, f: &mut fmt::Formatter) -> fmt::Result {
		write!(f, "#{}.{}", self.best_block_number, self.best_block_hash)
	}
}

/// Blockchain database client. Owns and manages a blockchain and a block queue.
pub trait BlockChainClient : Sync + Send {
	/// Get raw block header data by block id.
	fn block_header(&self, id: BlockId) -> Option<Bytes>;

	/// Get raw block body data by block id.
	/// Block body is an RLP list of two items: uncles and transactions.
	fn block_body(&self, id: BlockId) -> Option<Bytes>;

	/// Get raw block data by block header hash.
	fn block(&self, id: BlockId) -> Option<Bytes>;

	/// Get block status by block header hash.
	fn block_status(&self, id: BlockId) -> BlockStatus;

	/// Get block total difficulty.
	fn block_total_difficulty(&self, id: BlockId) -> Option<U256>;

	/// Get address code.
	fn code(&self, address: &Address) -> Option<Bytes>;

	/// Get transaction with given hash.
	fn transaction(&self, id: TransactionId) -> Option<LocalizedTransaction>;

	/// Get a tree route between `from` and `to`.
	/// See `BlockChain::tree_route`.
	fn tree_route(&self, from: &H256, to: &H256) -> Option<TreeRoute>;

	/// Get latest state node
	fn state_data(&self, hash: &H256) -> Option<Bytes>;

	/// Get raw block receipts data by block header hash.
	fn block_receipts(&self, hash: &H256) -> Option<Bytes>;

	/// Import a block into the blockchain.
	fn import_block(&self, bytes: Bytes) -> ImportResult;

	/// Get block queue information.
	fn queue_info(&self) -> BlockQueueInfo;

	/// Clear block queue and abort all import activity.
	fn clear_queue(&self);

	/// Get blockchain information.
	fn chain_info(&self) -> BlockChainInfo;

	/// Get the best block header.
	fn best_block_header(&self) -> Bytes {
		self.block_header(BlockId::Hash(self.chain_info().best_block_hash)).unwrap()
	}
}

#[derive(Default, Clone, Debug, Eq, PartialEq)]
/// Report on the status of a client.
pub struct ClientReport {
	/// How many blocks have been imported so far.
	pub blocks_imported: usize,
	/// How many transactions have been applied so far.
	pub transactions_applied: usize,
	/// How much gas has been processed so far.
	pub gas_processed: U256,
}

impl ClientReport {
	/// Alter internal reporting to reflect the additional `block` has been processed.
	pub fn accrue_block(&mut self, block: &PreVerifiedBlock) {
		self.blocks_imported += 1;
		self.transactions_applied += block.transactions.len();
		self.gas_processed += block.header.gas_used;
	}
}

/// Blockchain database client backed by a persistent database. Owns and manages a blockchain and a block queue.
/// Call `import_block()` to import a block asynchronously; `flush_queue()` flushes the queue.
pub struct Client {
	chain: Arc<RwLock<BlockChain>>,
	engine: Arc<Box<Engine>>,
	state_db: Mutex<JournalDB>,
	block_queue: RwLock<BlockQueue>,
	report: RwLock<ClientReport>,
	import_lock: Mutex<()>,
	panic_handler: Arc<PanicHandler>,
}

const HISTORY: u64 = 1000;
const CLIENT_DB_VER_STR: &'static str = "2.0";

impl Client {
	/// Create a new client with given spec and DB path.
	pub fn new(spec: Spec, path: &Path, message_channel: IoChannel<NetSyncMessage> ) -> Result<Arc<Client>, Error> {
		let mut dir = path.to_path_buf();
		dir.push(H64::from(spec.genesis_header().hash()).hex());
		//TODO: sec/fat: pruned/full versioning
		dir.push(format!("v{}-sec-pruned", CLIENT_DB_VER_STR));
		let path = dir.as_path();
		let gb = spec.genesis_block();
		let chain = Arc::new(RwLock::new(BlockChain::new(&gb, path)));
		let mut opts = Options::new();
		opts.set_max_open_files(256);
		opts.create_if_missing(true);
		opts.set_use_fsync(false);
		opts.set_compaction_style(DBCompactionStyle::DBUniversalCompaction);
		/*
		opts.set_bytes_per_sync(8388608);
		opts.set_disable_data_sync(false);
		opts.set_block_cache_size_mb(1024);
		opts.set_table_cache_num_shard_bits(6);
		opts.set_max_write_buffer_number(32);
		opts.set_write_buffer_size(536870912);
		opts.set_target_file_size_base(1073741824);
		opts.set_min_write_buffer_number_to_merge(4);
		opts.set_level_zero_stop_writes_trigger(2000);
		opts.set_level_zero_slowdown_writes_trigger(0);
		opts.set_compaction_style(DBUniversalCompaction);
		opts.set_max_background_compactions(4);
		opts.set_max_background_flushes(4);
		opts.set_filter_deletes(false);
		opts.set_disable_auto_compactions(false);*/

		let mut state_path = path.to_path_buf();
		state_path.push("state");
		let db = Arc::new(DB::open(&opts, state_path.to_str().unwrap()).unwrap());

		let engine = Arc::new(try!(spec.to_engine()));
		let mut state_db = JournalDB::new_with_arc(db.clone());
		if state_db.is_empty() && engine.spec().ensure_db_good(&mut state_db) {
			state_db.commit(0, &engine.spec().genesis_header().hash(), None).expect("Error commiting genesis state to state DB");
		}

		let block_queue = BlockQueue::new(engine.clone(), message_channel);
		let panic_handler = PanicHandler::new_in_arc();
		panic_handler.forward_from(&block_queue);

		Ok(Arc::new(Client {
			chain: chain,
			engine: engine,
			state_db: Mutex::new(state_db),
			block_queue: RwLock::new(block_queue),
			report: RwLock::new(Default::default()),
			import_lock: Mutex::new(()),
			panic_handler: panic_handler
		}))
	}

	/// Flush the block import queue.
	pub fn flush_queue(&self) {
		self.block_queue.write().unwrap().flush();
	}

	/// This is triggered by a message coming from a block queue when the block is ready for insertion
	pub fn import_verified_blocks(&self, io: &IoChannel<NetSyncMessage>) -> usize {
		let mut ret = 0;
		let mut bad = HashSet::new();
		let _import_lock = self.import_lock.lock();
		let blocks = self.block_queue.write().unwrap().drain(128);
		let mut good_blocks = Vec::with_capacity(128);
		for block in blocks {
			if bad.contains(&block.header.parent_hash) {
				self.block_queue.write().unwrap().mark_as_bad(&block.header.hash());
				bad.insert(block.header.hash());
				continue;
			}

			let header = &block.header;
			if let Err(e) = verify_block_family(&header, &block.bytes, self.engine.deref().deref(), self.chain.read().unwrap().deref()) {
				warn!(target: "client", "Stage 3 block verification failed for #{} ({})\nError: {:?}", header.number(), header.hash(), e);
				self.block_queue.write().unwrap().mark_as_bad(&header.hash());
				bad.insert(block.header.hash());
				break;
			};
			let parent = match self.chain.read().unwrap().block_header(&header.parent_hash) {
				Some(p) => p,
				None => {
					warn!(target: "client", "Block import failed for #{} ({}): Parent not found ({}) ", header.number(), header.hash(), header.parent_hash);
					self.block_queue.write().unwrap().mark_as_bad(&header.hash());
					bad.insert(block.header.hash());
					break;
				},
			};
			// build last hashes
			let mut last_hashes = LastHashes::new();
			last_hashes.resize(256, H256::new());
			last_hashes[0] = header.parent_hash.clone();
			for i in 0..255 {
				match self.chain.read().unwrap().block_details(&last_hashes[i]) {
					Some(details) => {
						last_hashes[i + 1] = details.parent.clone();
					},
					None => break,
				}
			}

			let db = self.state_db.lock().unwrap().clone();
			let result = match enact_verified(&block, self.engine.deref().deref(), db, &parent, &last_hashes) {
				Ok(b) => b,
				Err(e) => {
					warn!(target: "client", "Block import failed for #{} ({})\nError: {:?}", header.number(), header.hash(), e);
					bad.insert(block.header.hash());
					self.block_queue.write().unwrap().mark_as_bad(&header.hash());
					break;
				}
			};
			if let Err(e) = verify_block_final(&header, result.block().header()) {
				warn!(target: "client", "Stage 4 block verification failed for #{} ({})\nError: {:?}", header.number(), header.hash(), e);
				self.block_queue.write().unwrap().mark_as_bad(&header.hash());
				break;
			}

			good_blocks.push(header.hash().clone());

			self.chain.write().unwrap().insert_block(&block.bytes); //TODO: err here?
			let ancient = if header.number() >= HISTORY { Some(header.number() - HISTORY) } else { None };
			match result.drain().commit(header.number(), &header.hash(), ancient.map(|n|(n, self.chain.read().unwrap().block_hash(n).unwrap()))) {
				Ok(_) => (),
				Err(e) => {
					warn!(target: "client", "State DB commit failed: {:?}", e);
					break;
				}
			}
			self.report.write().unwrap().accrue_block(&block);
			trace!(target: "client", "Imported #{} ({})", header.number(), header.hash());
			ret += 1;

			if self.block_queue.read().unwrap().queue_info().is_empty() {
				io.send(NetworkIoMessage::User(SyncMessage::BlockVerified)).unwrap();
			}
		}
		self.block_queue.write().unwrap().mark_as_good(&good_blocks);
		ret
	}

	/// Get a copy of the best block's state.
	pub fn state(&self) -> State {
		State::from_existing(self.state_db.lock().unwrap().clone(), HeaderView::new(&self.best_block_header()).state_root(), self.engine.account_start_nonce())
	}

	/// Get info on the cache.
	pub fn cache_info(&self) -> CacheSize {
		self.chain.read().unwrap().cache_size()
	}

	/// Get the report.
	pub fn report(&self) -> ClientReport {
		self.report.read().unwrap().clone()
	}

	/// Tick the client.
	pub fn tick(&self) {
		self.chain.read().unwrap().collect_garbage();
	}

	/// Set up the cache behaviour.
	pub fn configure_cache(&self, pref_cache_size: usize, max_cache_size: usize) {
		self.chain.write().unwrap().configure_cache(pref_cache_size, max_cache_size);
	}

	fn block_hash(&self, id: BlockId) -> Option<H256> {
		match id {
			BlockId::Hash(hash) => Some(hash),
			BlockId::Number(number) => self.chain.read().unwrap().block_hash(number)
		}
	}
}

impl BlockChainClient for Client {
	fn block_header(&self, id: BlockId) -> Option<Bytes> {
		self.block_hash(id).and_then(|hash| self.chain.read().unwrap().block(&hash).map(|bytes| BlockView::new(&bytes).rlp().at(0).as_raw().to_vec()))
	}

	fn block_body(&self, id: BlockId) -> Option<Bytes> {
		self.block_hash(id).and_then(|hash| {
			self.chain.read().unwrap().block(&hash).map(|bytes| {
				let rlp = Rlp::new(&bytes);
				let mut body = RlpStream::new();
				body.append_raw(rlp.at(1).as_raw(), 1);
				body.append_raw(rlp.at(2).as_raw(), 1);
				body.out()
			})
		})
	}

	fn block(&self, id: BlockId) -> Option<Bytes> {
		self.block_hash(id).and_then(|hash| {
			self.chain.read().unwrap().block(&hash)
		})
	}

<<<<<<< HEAD
	fn block_status(&self, id: BlockId) -> BlockStatus {
		match self.block_hash(id) {
			Some(ref hash) if self.chain.read().unwrap().is_known(hash) => BlockStatus::InChain,
			Some(hash) => self.block_queue.read().unwrap().block_status(&hash),
			None => BlockStatus::Unknown
		}
	}
	
	fn block_total_difficulty(&self, id: BlockId) -> Option<U256> {
		self.block_hash(id).and_then(|hash| self.chain.read().unwrap().block_details(&hash)).map(|d| d.total_difficulty)
=======
	fn block_status(&self, hash: &H256) -> BlockStatus {
		if self.chain.read().unwrap().is_known(&hash) {
			BlockStatus::InChain
		} else {
			self.block_queue.read().unwrap().block_status(hash)
		}
	}

	fn block_total_difficulty(&self, hash: &H256) -> Option<U256> {
		self.chain.read().unwrap().block_details(hash).map(|d| d.total_difficulty)
>>>>>>> 0f665a6c
	}

	fn code(&self, address: &Address) -> Option<Bytes> {
		self.state().code(address)
	}

	fn transaction(&self, id: TransactionId) -> Option<LocalizedTransaction> {
		match id {
			TransactionId::Hash(ref hash) => self.chain.read().unwrap().transaction_address(hash),
			TransactionId::Location(id, index) => self.block_hash(id).map(|hash| TransactionAddress {
				block_hash: hash,
				index: index
			})
		}.and_then(|address| self.chain.read().unwrap().transaction(&address))
	}

	fn tree_route(&self, from: &H256, to: &H256) -> Option<TreeRoute> {
		self.chain.read().unwrap().tree_route(from.clone(), to.clone())
	}

	fn state_data(&self, _hash: &H256) -> Option<Bytes> {
		unimplemented!();
	}

	fn block_receipts(&self, _hash: &H256) -> Option<Bytes> {
		unimplemented!();
	}

	fn import_block(&self, bytes: Bytes) -> ImportResult {
		let header = BlockView::new(&bytes).header();
		if self.chain.read().unwrap().is_known(&header.hash()) {
			return Err(ImportError::AlreadyInChain);
		}
		if self.block_status(BlockId::Hash(header.parent_hash)) == BlockStatus::Unknown {
			return Err(ImportError::UnknownParent);
		}
		self.block_queue.write().unwrap().import_block(bytes)
	}

	fn queue_info(&self) -> BlockQueueInfo {
		self.block_queue.read().unwrap().queue_info()
	}

	fn clear_queue(&self) {
		self.block_queue.write().unwrap().clear();
	}

	fn chain_info(&self) -> BlockChainInfo {
		let chain = self.chain.read().unwrap();
		BlockChainInfo {
			total_difficulty: chain.best_block_total_difficulty(),
			pending_total_difficulty: chain.best_block_total_difficulty(),
			genesis_hash: chain.genesis_hash(),
			best_block_hash: chain.best_block_hash(),
			best_block_number: From::from(chain.best_block_number())
		}
	}
}

impl MayPanic for Client {
	fn on_panic<F>(&self, closure: F) where F: OnPanicListener {
		self.panic_handler.on_panic(closure);
	}
}<|MERGE_RESOLUTION|>--- conflicted
+++ resolved
@@ -375,7 +375,6 @@
 		})
 	}
 
-<<<<<<< HEAD
 	fn block_status(&self, id: BlockId) -> BlockStatus {
 		match self.block_hash(id) {
 			Some(ref hash) if self.chain.read().unwrap().is_known(hash) => BlockStatus::InChain,
@@ -386,18 +385,6 @@
 	
 	fn block_total_difficulty(&self, id: BlockId) -> Option<U256> {
 		self.block_hash(id).and_then(|hash| self.chain.read().unwrap().block_details(&hash)).map(|d| d.total_difficulty)
-=======
-	fn block_status(&self, hash: &H256) -> BlockStatus {
-		if self.chain.read().unwrap().is_known(&hash) {
-			BlockStatus::InChain
-		} else {
-			self.block_queue.read().unwrap().block_status(hash)
-		}
-	}
-
-	fn block_total_difficulty(&self, hash: &H256) -> Option<U256> {
-		self.chain.read().unwrap().block_details(hash).map(|d| d.total_difficulty)
->>>>>>> 0f665a6c
 	}
 
 	fn code(&self, address: &Address) -> Option<Bytes> {
