// Copyright 2015-2019 Parity Technologies (UK) Ltd.
// This file is part of Parity Ethereum.

// Parity Ethereum is free software: you can redistribute it and/or modify
// it under the terms of the GNU General Public License as published by
// the Free Software Foundation, either version 3 of the License, or
// (at your option) any later version.

// Parity Ethereum is distributed in the hope that it will be useful,
// but WITHOUT ANY WARRANTY; without even the implied warranty of
// MERCHANTABILITY or FITNESS FOR A PARTICULAR PURPOSE.  See the
// GNU General Public License for more details.

// You should have received a copy of the GNU General Public License
// along with Parity Ethereum.  If not, see <http://www.gnu.org/licenses/>.

//! Parameters for a block chain.

use std::collections::BTreeMap;
use std::io::Read;
use std::path::Path;
use std::sync::Arc;

use bytes::Bytes;
use ethereum_types::{H256, Bloom, U256, Address};
use ethjson;
use hash::{KECCAK_NULL_RLP, keccak};
use memorydb::MemoryDB;
use parking_lot::RwLock;
use rlp::{Rlp, RlpStream};
use rustc_hex::{FromHex, ToHex};
use types::BlockNumber;
use types::encoded;
use types::header::Header;
use vm::{EnvInfo, CallType, ActionValue, ActionParams, ParamsType};

use builtin::Builtin;
use engines::{
	EthEngine, NullEngine, InstantSeal, InstantSealParams, BasicAuthority,
	AuthorityRound, DEFAULT_BLOCKHASH_CONTRACT
};
use error::Error;
use executive::Executive;
use factory::Factories;
use machine::EthereumMachine;
use pod_state::PodState;
use spec::Genesis;
use spec::seal::Generic as GenericSeal;
use state::backend::Basic as BasicBackend;
use state::{Backend, State, Substate};
use trace::{NoopTracer, NoopVMTracer};

pub use ethash::OptimizeFor;

const MAX_TRANSACTION_SIZE: usize = 300 * 1024;

// helper for formatting errors.
fn fmt_err<F: ::std::fmt::Display>(f: F) -> String {
	format!("Spec json is invalid: {}", f)
}

/// Parameters common to ethereum-like blockchains.
/// NOTE: when adding bugfix hard-fork parameters,
/// add to `nonzero_bugfix_hard_fork`
///
/// we define a "bugfix" hard fork as any hard fork which
/// you would put on-by-default in a new chain.
#[derive(Debug, PartialEq, Default)]
#[cfg_attr(test, derive(Clone))]
pub struct CommonParams {
	/// Account start nonce.
	pub account_start_nonce: U256,
	/// Maximum size of extra data.
	pub maximum_extra_data_size: usize,
	/// Network id.
	pub network_id: u64,
	/// Chain id.
	pub chain_id: u64,
	/// Main subprotocol name.
	pub subprotocol_name: String,
	/// Minimum gas limit.
	pub min_gas_limit: U256,
	/// Fork block to check.
	pub fork_block: Option<(BlockNumber, H256)>,
	/// EIP150 transition block number.
	pub eip150_transition: BlockNumber,
	/// Number of first block where EIP-160 rules begin.
	pub eip160_transition: BlockNumber,
	/// Number of first block where EIP-161.abc begin.
	pub eip161abc_transition: BlockNumber,
	/// Number of first block where EIP-161.d begins.
	pub eip161d_transition: BlockNumber,
	/// Number of first block where EIP-98 rules begin.
	pub eip98_transition: BlockNumber,
	/// Number of first block where EIP-658 rules begin.
	pub eip658_transition: BlockNumber,
	/// Number of first block where EIP-155 rules begin.
	pub eip155_transition: BlockNumber,
	/// Validate block receipts root.
	pub validate_receipts_transition: BlockNumber,
	/// Validate transaction chain id.
	pub validate_chain_id_transition: BlockNumber,
	/// Number of first block where EIP-140 (Metropolis: REVERT opcode) rules begin.
	pub eip140_transition: BlockNumber,
	/// Number of first block where EIP-210 (Metropolis: BLOCKHASH changes) rules begin.
	pub eip210_transition: BlockNumber,
	/// EIP-210 Blockhash contract address.
	pub eip210_contract_address: Address,
	/// EIP-210 Blockhash contract code.
	pub eip210_contract_code: Bytes,
	/// Gas allocated for EIP-210 blockhash update.
	pub eip210_contract_gas: U256,
	/// Number of first block where EIP-211 (Metropolis: RETURNDATASIZE/RETURNDATACOPY) rules
	/// begin.
	pub eip211_transition: BlockNumber,
	/// Number of first block where EIP-214 rules begin.
	pub eip214_transition: BlockNumber,
	/// Number of first block where EIP-145 rules begin.
	pub eip145_transition: BlockNumber,
	/// Number of first block where EIP-1052 rules begin.
	pub eip1052_transition: BlockNumber,
	/// Number of first block where EIP-1283 rules begin.
	pub eip1283_transition: BlockNumber,
	/// Number of first block where EIP-1283 rules end.
	pub eip1283_disable_transition: BlockNumber,
	/// Number of first block where EIP-1014 rules begin.
	pub eip1014_transition: BlockNumber,
	/// Number of first block where EIP-1706 rules begin.
	pub eip1706_transition: BlockNumber,
	/// Number of first block where dust cleanup rules (EIP-168 and EIP169) begin.
	pub dust_protection_transition: BlockNumber,
	/// Nonce cap increase per block. Nonce cap is only checked if dust protection is enabled.
	pub nonce_cap_increment: u64,
	/// Enable dust cleanup for contracts.
	pub remove_dust_contracts: bool,
	/// Wasm activation blocknumber, if any disabled initially.
	pub wasm_activation_transition: BlockNumber,
	/// Number of first block where KIP-4 rules begin. Only has effect if Wasm is activated.
	pub kip4_transition: BlockNumber,
	/// Number of first block where KIP-6 rules begin. Only has effect if Wasm is activated.
	pub kip6_transition: BlockNumber,
	/// Gas limit bound divisor (how much gas limit can change per block)
	pub gas_limit_bound_divisor: U256,
	/// Registrar contract address.
	pub registrar: Address,
	/// Node permission managing contract address.
	pub node_permission_contract: Option<Address>,
	/// Maximum contract code size that can be deployed.
	pub max_code_size: u64,
	/// Number of first block where max code size limit is active.
	pub max_code_size_transition: BlockNumber,
	/// Transaction permission managing contract address.
	pub transaction_permission_contract: Option<Address>,
	/// Block at which the transaction permission contract should start being used.
	pub transaction_permission_contract_transition: BlockNumber,
	/// Maximum size of transaction's RLP payload
	pub max_transaction_size: usize,
}

impl CommonParams {
	/// Schedule for an EVM in the post-EIP-150-era of the Ethereum main net.
	pub fn schedule(&self, block_number: u64) -> ::vm::Schedule {
		if block_number < self.eip150_transition {
			::vm::Schedule::new_homestead()
		} else {
			let max_code_size = self.max_code_size(block_number);
			let mut schedule = ::vm::Schedule::new_post_eip150(
				max_code_size as _,
				block_number >= self.eip160_transition,
				block_number >= self.eip161abc_transition,
				block_number >= self.eip161d_transition
			);

			self.update_schedule(block_number, &mut schedule);
			schedule
		}
	}

	/// Returns max code size at given block.
	pub fn max_code_size(&self, block_number: u64) -> u64 {
		if block_number >= self.max_code_size_transition {
			self.max_code_size
		} else {
			u64::max_value()
		}
	}

	/// Apply common spec config parameters to the schedule.
	pub fn update_schedule(&self, block_number: u64, schedule: &mut ::vm::Schedule) {
		schedule.have_create2 = block_number >= self.eip1014_transition;
		schedule.have_revert = block_number >= self.eip140_transition;
		schedule.have_static_call = block_number >= self.eip214_transition;
		schedule.have_return_data = block_number >= self.eip211_transition;
		schedule.have_bitwise_shifting = block_number >= self.eip145_transition;
		schedule.have_extcodehash = block_number >= self.eip1052_transition;
<<<<<<< HEAD
		schedule.eip1283 = block_number >= self.eip1283_transition;
		schedule.eip1706 = block_number >= self.eip1706_transition;
=======
		schedule.eip1283 = block_number >= self.eip1283_transition && !(block_number >= self.eip1283_disable_transition);
>>>>>>> 83bcb819
		if block_number >= self.eip210_transition {
			schedule.blockhash_gas = 800;
		}
		if block_number >= self.dust_protection_transition {
			schedule.kill_dust = match self.remove_dust_contracts {
				true => ::vm::CleanDustMode::WithCodeAndStorage,
				false => ::vm::CleanDustMode::BasicOnly,
			};
		}
		if block_number >= self.wasm_activation_transition {
			let mut wasm = ::vm::WasmCosts::default();
			if block_number >= self.kip4_transition {
				wasm.have_create2 = true;
			}
			if block_number >= self.kip6_transition {
				wasm.have_gasleft = true;
			}
			schedule.wasm = Some(wasm);
		}
	}

	/// Return Some if the current parameters contain a bugfix hard fork not on block 0.
	pub fn nonzero_bugfix_hard_fork(&self) -> Option<&str> {
		if self.eip155_transition != 0 {
			return Some("eip155Transition");
		}

		if self.validate_receipts_transition != 0 {
			return Some("validateReceiptsTransition");
		}

		if self.validate_chain_id_transition != 0 {
			return Some("validateChainIdTransition");
		}

		None
	}
}

impl From<ethjson::spec::Params> for CommonParams {
	fn from(p: ethjson::spec::Params) -> Self {
		CommonParams {
			account_start_nonce: p.account_start_nonce.map_or_else(U256::zero, Into::into),
			maximum_extra_data_size: p.maximum_extra_data_size.into(),
			network_id: p.network_id.into(),
			chain_id: if let Some(n) = p.chain_id {
				n.into()
			} else {
				p.network_id.into()
			},
			subprotocol_name: p.subprotocol_name.unwrap_or_else(|| "eth".to_owned()),
			min_gas_limit: p.min_gas_limit.into(),
			fork_block: if let (Some(n), Some(h)) = (p.fork_block, p.fork_hash) {
				Some((n.into(), h.into()))
			} else {
				None
			},
			eip150_transition: p.eip150_transition.map_or(0, Into::into),
			eip160_transition: p.eip160_transition.map_or(0, Into::into),
			eip161abc_transition: p.eip161abc_transition.map_or(0, Into::into),
			eip161d_transition: p.eip161d_transition.map_or(0, Into::into),
			eip98_transition: p.eip98_transition.map_or_else(
				BlockNumber::max_value,
				Into::into,
			),
			eip155_transition: p.eip155_transition.map_or(0, Into::into),
			validate_receipts_transition: p.validate_receipts_transition.map_or(0, Into::into),
			validate_chain_id_transition: p.validate_chain_id_transition.map_or(0, Into::into),
			eip140_transition: p.eip140_transition.map_or_else(
				BlockNumber::max_value,
				Into::into,
			),
			eip210_transition: p.eip210_transition.map_or_else(
				BlockNumber::max_value,
				Into::into,
			),
			eip210_contract_address: p.eip210_contract_address.map_or(0xf0.into(), Into::into),
			eip210_contract_code: p.eip210_contract_code.map_or_else(
				|| {
					DEFAULT_BLOCKHASH_CONTRACT.from_hex().expect(
						"Default BLOCKHASH contract is valid",
					)
				},
				Into::into,
			),
			eip210_contract_gas: p.eip210_contract_gas.map_or(1000000.into(), Into::into),
			eip211_transition: p.eip211_transition.map_or_else(
				BlockNumber::max_value,
				Into::into,
			),
			eip145_transition: p.eip145_transition.map_or_else(
				BlockNumber::max_value,
				Into::into,
			),
			eip214_transition: p.eip214_transition.map_or_else(
				BlockNumber::max_value,
				Into::into,
			),
			eip658_transition: p.eip658_transition.map_or_else(
				BlockNumber::max_value,
				Into::into,
			),
			eip1052_transition: p.eip1052_transition.map_or_else(
				BlockNumber::max_value,
				Into::into,
			),
			eip1283_transition: p.eip1283_transition.map_or_else(
				BlockNumber::max_value,
				Into::into,
			),
			eip1283_disable_transition: p.eip1283_disable_transition.map_or_else(
				BlockNumber::max_value,
				Into::into,
			),
			eip1014_transition: p.eip1014_transition.map_or_else(
				BlockNumber::max_value,
				Into::into,
			),
			eip1706_transition: p.eip1706_transition.map_or_else(
				BlockNumber::max_value,
				Into::into,
			),
			dust_protection_transition: p.dust_protection_transition.map_or_else(
				BlockNumber::max_value,
				Into::into,
			),
			nonce_cap_increment: p.nonce_cap_increment.map_or(64, Into::into),
			remove_dust_contracts: p.remove_dust_contracts.unwrap_or(false),
			gas_limit_bound_divisor: p.gas_limit_bound_divisor.into(),
			registrar: p.registrar.map_or_else(Address::new, Into::into),
			node_permission_contract: p.node_permission_contract.map(Into::into),
			max_code_size: p.max_code_size.map_or(u64::max_value(), Into::into),
			max_transaction_size: p.max_transaction_size.map_or(MAX_TRANSACTION_SIZE, Into::into),
			max_code_size_transition: p.max_code_size_transition.map_or(0, Into::into),
			transaction_permission_contract: p.transaction_permission_contract.map(Into::into),
			transaction_permission_contract_transition:
				p.transaction_permission_contract_transition.map_or(0, Into::into),
			wasm_activation_transition: p.wasm_activation_transition.map_or_else(
				BlockNumber::max_value,
				Into::into
			),
			kip4_transition: p.kip4_transition.map_or_else(
				BlockNumber::max_value,
				Into::into
			),
			kip6_transition: p.kip6_transition.map_or_else(
				BlockNumber::max_value,
				Into::into
			),
		}
	}
}

/// Runtime parameters for the spec that are related to how the software should run the chain,
/// rather than integral properties of the chain itself.
#[derive(Debug, Clone, Copy)]
pub struct SpecParams<'a> {
	/// The path to the folder used to cache nodes. This is typically /tmp/ on Unix-like systems
	pub cache_dir: &'a Path,
	/// Whether to run slower at the expense of better memory usage, or run faster while using
	/// more
	/// memory. This may get more fine-grained in the future but for now is simply a binary
	/// option.
	pub optimization_setting: Option<OptimizeFor>,
}

impl<'a> SpecParams<'a> {
	/// Create from a cache path, with null values for the other fields
	pub fn from_path(path: &'a Path) -> Self {
		SpecParams {
			cache_dir: path,
			optimization_setting: None,
		}
	}

	/// Create from a cache path and an optimization setting
	pub fn new(path: &'a Path, optimization: OptimizeFor) -> Self {
		SpecParams {
			cache_dir: path,
			optimization_setting: Some(optimization),
		}
	}
}

impl<'a, T: AsRef<Path>> From<&'a T> for SpecParams<'a> {
	fn from(path: &'a T) -> Self {
		Self::from_path(path.as_ref())
	}
}

/// Parameters for a block chain; includes both those intrinsic to the design of the
/// chain and those to be interpreted by the active chain engine.
pub struct Spec {
	/// User friendly spec name
	pub name: String,
	/// What engine are we using for this?
	pub engine: Arc<EthEngine>,
	/// Name of the subdir inside the main data dir to use for chain data and settings.
	pub data_dir: String,

	/// Known nodes on the network in enode format.
	pub nodes: Vec<String>,

	/// The genesis block's parent hash field.
	pub parent_hash: H256,
	/// The genesis block's author field.
	pub author: Address,
	/// The genesis block's difficulty field.
	pub difficulty: U256,
	/// The genesis block's gas limit field.
	pub gas_limit: U256,
	/// The genesis block's gas used field.
	pub gas_used: U256,
	/// The genesis block's timestamp field.
	pub timestamp: u64,
	/// Transactions root of the genesis block. Should be KECCAK_NULL_RLP.
	pub transactions_root: H256,
	/// Receipts root of the genesis block. Should be KECCAK_NULL_RLP.
	pub receipts_root: H256,
	/// The genesis block's extra data field.
	pub extra_data: Bytes,
	/// Each seal field, expressed as RLP, concatenated.
	pub seal_rlp: Bytes,

	/// Hardcoded synchronization. Allows the light client to immediately jump to a specific block.
	pub hardcoded_sync: Option<SpecHardcodedSync>,

	/// Contract constructors to be executed on genesis.
	constructors: Vec<(Address, Bytes)>,

	/// May be prepopulated if we know this in advance.
	state_root_memo: RwLock<H256>,

	/// Genesis state as plain old data.
	genesis_state: PodState,
}

#[cfg(test)]
impl Clone for Spec {
	fn clone(&self) -> Spec {
		Spec {
			name: self.name.clone(),
			engine: self.engine.clone(),
			data_dir: self.data_dir.clone(),
			nodes: self.nodes.clone(),
			parent_hash: self.parent_hash.clone(),
			transactions_root: self.transactions_root.clone(),
			receipts_root: self.receipts_root.clone(),
			author: self.author.clone(),
			difficulty: self.difficulty.clone(),
			gas_limit: self.gas_limit.clone(),
			gas_used: self.gas_used.clone(),
			timestamp: self.timestamp.clone(),
			extra_data: self.extra_data.clone(),
			seal_rlp: self.seal_rlp.clone(),
			hardcoded_sync: self.hardcoded_sync.clone(),
			constructors: self.constructors.clone(),
			state_root_memo: RwLock::new(*self.state_root_memo.read()),
			genesis_state: self.genesis_state.clone(),
		}
	}
}

/// Part of `Spec`. Describes the hardcoded synchronization parameters.
pub struct SpecHardcodedSync {
	/// Header of the block to jump to for hardcoded sync, and total difficulty.
	pub header: encoded::Header,
	/// Total difficulty of the block to jump to.
	pub total_difficulty: U256,
	/// List of hardcoded CHTs, in order. If `hardcoded_sync` is set, the CHTs should include the
	/// header of `hardcoded_sync`.
	pub chts: Vec<H256>,
}

impl SpecHardcodedSync {
	/// Turns this specifications back into JSON. Useful for pretty printing.
	pub fn to_json(self) -> ethjson::spec::HardcodedSync {
		self.into()
	}
}

#[cfg(test)]
impl Clone for SpecHardcodedSync {
	fn clone(&self) -> SpecHardcodedSync {
		SpecHardcodedSync {
			header: self.header.clone(),
			total_difficulty: self.total_difficulty.clone(),
			chts: self.chts.clone(),
		}
	}
}

impl From<SpecHardcodedSync> for ethjson::spec::HardcodedSync {
	fn from(sync: SpecHardcodedSync) -> ethjson::spec::HardcodedSync {
		ethjson::spec::HardcodedSync {
			header: sync.header.into_inner().to_hex(),
			total_difficulty: ethjson::uint::Uint(sync.total_difficulty),
			chts: sync.chts.into_iter().map(Into::into).collect(),
		}
	}
}

fn load_machine_from(s: ethjson::spec::Spec) -> EthereumMachine {
	let builtins = s.accounts.builtins().into_iter().map(|p| (p.0.into(), From::from(p.1))).collect();
	let params = CommonParams::from(s.params);

	Spec::machine(&s.engine, params, builtins)
}

/// Load from JSON object.
fn load_from(spec_params: SpecParams, s: ethjson::spec::Spec) -> Result<Spec, Error> {
	let builtins = s.accounts
		.builtins()
		.into_iter()
		.map(|p| (p.0.into(), From::from(p.1)))
		.collect();
	let g = Genesis::from(s.genesis);
	let GenericSeal(seal_rlp) = g.seal.into();
	let params = CommonParams::from(s.params);

	let hardcoded_sync = if let Some(ref hs) = s.hardcoded_sync {
		if let Ok(header) = hs.header.from_hex() {
			Some(SpecHardcodedSync {
				header: encoded::Header::new(header),
				total_difficulty: hs.total_difficulty.into(),
				chts: s.hardcoded_sync
					.as_ref()
					.map(|s| s.chts.iter().map(|c| c.clone().into()).collect())
					.unwrap_or(Vec::new()),
			})
		} else {
			None
		}
	} else {
		None
	};

	let mut s = Spec {
		name: s.name.clone().into(),
		engine: Spec::engine(spec_params, s.engine, params, builtins),
		data_dir: s.data_dir.unwrap_or(s.name).into(),
		nodes: s.nodes.unwrap_or_else(Vec::new),
		parent_hash: g.parent_hash,
		transactions_root: g.transactions_root,
		receipts_root: g.receipts_root,
		author: g.author,
		difficulty: g.difficulty,
		gas_limit: g.gas_limit,
		gas_used: g.gas_used,
		timestamp: g.timestamp,
		extra_data: g.extra_data,
		seal_rlp: seal_rlp,
		hardcoded_sync: hardcoded_sync,
		constructors: s.accounts
			.constructors()
			.into_iter()
			.map(|(a, c)| (a.into(), c.into()))
			.collect(),
		state_root_memo: RwLock::new(Default::default()), // will be overwritten right after.
		genesis_state: s.accounts.into(),
	};

	// use memoized state root if provided.
	match g.state_root {
		Some(root) => *s.state_root_memo.get_mut() = root,
		None => {
			let _ = s.run_constructors(
				&Default::default(),
				BasicBackend(MemoryDB::new()),
			)?;
		}
	}

	Ok(s)
}

macro_rules! load_bundled {
	($e:expr) => {
		Spec::load(
			&::std::env::temp_dir(),
			include_bytes!(concat!("../../res/", $e, ".json")) as &[u8]
		).expect(concat!("Chain spec ", $e, " is invalid."))
	};
}

#[cfg(any(test, feature = "test-helpers"))]
macro_rules! load_machine_bundled {
	($e:expr) => {
		Spec::load_machine(
			include_bytes!(concat!("../../res/", $e, ".json")) as &[u8]
		).expect(concat!("Chain spec ", $e, " is invalid."))
	};
}

impl Spec {
	// create an instance of an Ethereum state machine, minus consensus logic.
	fn machine(
		engine_spec: &ethjson::spec::Engine,
		params: CommonParams,
		builtins: BTreeMap<Address, Builtin>,
	) -> EthereumMachine {
		if let ethjson::spec::Engine::Ethash(ref ethash) = *engine_spec {
			EthereumMachine::with_ethash_extensions(params, builtins, ethash.params.clone().into())
		} else {
			EthereumMachine::regular(params, builtins)
		}
	}

	/// Convert engine spec into a arc'd Engine of the right underlying type.
	/// TODO avoid this hard-coded nastiness - use dynamic-linked plugin framework instead.
	fn engine(
		spec_params: SpecParams,
		engine_spec: ethjson::spec::Engine,
		params: CommonParams,
		builtins: BTreeMap<Address, Builtin>,
	) -> Arc<EthEngine> {
		let machine = Self::machine(&engine_spec, params, builtins);

		match engine_spec {
			ethjson::spec::Engine::Null(null) => Arc::new(NullEngine::new(null.params.into(), machine)),
			ethjson::spec::Engine::Ethash(ethash) => Arc::new(::ethereum::Ethash::new(spec_params.cache_dir, ethash.params.into(), machine, spec_params.optimization_setting)),
			ethjson::spec::Engine::InstantSeal(Some(instant_seal)) => Arc::new(InstantSeal::new(instant_seal.params.into(), machine)),
			ethjson::spec::Engine::InstantSeal(None) => Arc::new(InstantSeal::new(InstantSealParams::default(), machine)),
			ethjson::spec::Engine::BasicAuthority(basic_authority) => Arc::new(BasicAuthority::new(basic_authority.params.into(), machine)),
			ethjson::spec::Engine::AuthorityRound(authority_round) => AuthorityRound::new(authority_round.params.into(), machine)
				.expect("Failed to start AuthorityRound consensus engine."),
		}
	}

	// given a pre-constructor state, run all the given constructors and produce a new state and
	// state root.
	fn run_constructors<T: Backend>(&self, factories: &Factories, mut db: T) -> Result<T, Error> {
		let mut root = KECCAK_NULL_RLP;

		// basic accounts in spec.
		{
			let mut t = factories.trie.create(db.as_hashdb_mut(), &mut root);

			for (address, account) in self.genesis_state.get().iter() {
				t.insert(&**address, &account.rlp())?;
			}
		}

		for (address, account) in self.genesis_state.get().iter() {
			db.note_non_null_account(address);
			account.insert_additional(
				&mut *factories.accountdb.create(
					db.as_hashdb_mut(),
					keccak(address),
				),
				&factories.trie,
			);
		}

		let start_nonce = self.engine.account_start_nonce(0);

		let (root, db) = {
			let mut state = State::from_existing(db, root, start_nonce, factories.clone())?;

			// Execute contract constructors.
			let env_info = EnvInfo {
				number: 0,
				author: self.author,
				timestamp: self.timestamp,
				difficulty: self.difficulty,
				last_hashes: Default::default(),
				gas_used: U256::zero(),
				gas_limit: U256::max_value(),
			};

			let from = Address::default();
			for &(ref address, ref constructor) in self.constructors.iter() {
				trace!(target: "spec", "run_constructors: Creating a contract at {}.", address);
				trace!(target: "spec", "  .. root before = {}", state.root());
				let params = ActionParams {
					code_address: address.clone(),
					code_hash: Some(keccak(constructor)),
					address: address.clone(),
					sender: from.clone(),
					origin: from.clone(),
					gas: U256::max_value(),
					gas_price: Default::default(),
					value: ActionValue::Transfer(Default::default()),
					code: Some(Arc::new(constructor.clone())),
					data: None,
					call_type: CallType::None,
					params_type: ParamsType::Embedded,
				};

				let mut substate = Substate::new();

				{
					let machine = self.engine.machine();
					let schedule = machine.schedule(env_info.number);
					let mut exec = Executive::new(&mut state, &env_info, &machine, &schedule);
					if let Err(e) = exec.create(params, &mut substate, &mut NoopTracer, &mut NoopVMTracer) {
						warn!(target: "spec", "Genesis constructor execution at {} failed: {}.", address, e);
					}
				}

				if let Err(e) = state.commit() {
					warn!(target: "spec", "Genesis constructor trie commit at {} failed: {}.", address, e);
				}

				trace!(target: "spec", "  .. root after = {}", state.root());
			}

			state.drop()
		};

		*self.state_root_memo.write() = root;
		Ok(db)
	}

	/// Return the state root for the genesis state, memoising accordingly.
	pub fn state_root(&self) -> H256 {
		self.state_root_memo.read().clone()
	}

	/// Get common blockchain parameters.
	pub fn params(&self) -> &CommonParams {
		&self.engine.params()
	}

	/// Get the known knodes of the network in enode format.
	pub fn nodes(&self) -> &[String] {
		&self.nodes
	}

	/// Get the configured Network ID.
	pub fn network_id(&self) -> u64 {
		self.params().network_id
	}

	/// Get the chain ID used for signing.
	pub fn chain_id(&self) -> u64 {
		self.params().chain_id
	}

	/// Get the configured subprotocol name.
	pub fn subprotocol_name(&self) -> String {
		self.params().subprotocol_name.clone()
	}

	/// Get the configured network fork block.
	pub fn fork_block(&self) -> Option<(BlockNumber, H256)> {
		self.params().fork_block
	}

	/// Get the header of the genesis block.
	pub fn genesis_header(&self) -> Header {
		let mut header: Header = Default::default();
		header.set_parent_hash(self.parent_hash.clone());
		header.set_timestamp(self.timestamp);
		header.set_number(0);
		header.set_author(self.author.clone());
		header.set_transactions_root(self.transactions_root.clone());
		header.set_uncles_hash(keccak(RlpStream::new_list(0).out()));
		header.set_extra_data(self.extra_data.clone());
		header.set_state_root(self.state_root());
		header.set_receipts_root(self.receipts_root.clone());
		header.set_log_bloom(Bloom::default());
		header.set_gas_used(self.gas_used.clone());
		header.set_gas_limit(self.gas_limit.clone());
		header.set_difficulty(self.difficulty.clone());
		header.set_seal({
			let r = Rlp::new(&self.seal_rlp);
			r.iter().map(|f| f.as_raw().to_vec()).collect()
		});
		trace!(target: "spec", "Header hash is {}", header.hash());
		header
	}

	/// Compose the genesis block for this chain.
	pub fn genesis_block(&self) -> Bytes {
		let empty_list = RlpStream::new_list(0).out();
		let header = self.genesis_header();
		let mut ret = RlpStream::new_list(3);
		ret.append(&header);
		ret.append_raw(&empty_list, 1);
		ret.append_raw(&empty_list, 1);
		ret.out()
	}

	/// Overwrite the genesis components.
	pub fn overwrite_genesis_params(&mut self, g: Genesis) {
		let GenericSeal(seal_rlp) = g.seal.into();
		self.parent_hash = g.parent_hash;
		self.transactions_root = g.transactions_root;
		self.receipts_root = g.receipts_root;
		self.author = g.author;
		self.difficulty = g.difficulty;
		self.gas_limit = g.gas_limit;
		self.gas_used = g.gas_used;
		self.timestamp = g.timestamp;
		self.extra_data = g.extra_data;
		self.seal_rlp = seal_rlp;
	}

	/// Alter the value of the genesis state.
	pub fn set_genesis_state(&mut self, s: PodState) -> Result<(), Error> {
		self.genesis_state = s;
		let _ = self.run_constructors(
			&Default::default(),
			BasicBackend(MemoryDB::new()),
		)?;

		Ok(())
	}

	/// Return genesis state as Plain old data.
	pub fn genesis_state(&self) -> &PodState {
		&self.genesis_state
	}

	/// Returns `false` if the memoized state root is invalid. `true` otherwise.
	pub fn is_state_root_valid(&self) -> bool {
		// TODO: get rid of this function and ensure state root always is valid.
		// we're mostly there, but `self.genesis_state.root()` doesn't encompass
		// post-constructor state.
		*self.state_root_memo.read() == self.genesis_state.root()
	}

	/// Ensure that the given state DB has the trie nodes in for the genesis state.
	pub fn ensure_db_good<T: Backend>(&self, db: T, factories: &Factories) -> Result<T, Error> {
		if db.as_hashdb().contains(&self.state_root()) {
			return Ok(db);
		}

		// TODO: could optimize so we don't re-run, but `ensure_db_good` is barely ever
		// called anyway.
		let db = self.run_constructors(factories, db)?;
		Ok(db)
	}

	/// Loads just the state machine from a json file.
	pub fn load_machine<R: Read>(reader: R) -> Result<EthereumMachine, String> {
		ethjson::spec::Spec::load(reader)
			.map_err(fmt_err)
			.map(load_machine_from)

	}

	/// Loads spec from json file. Provide factories for executing contracts and ensuring
	/// storage goes to the right place.
	pub fn load<'a, T: Into<SpecParams<'a>>, R>(params: T, reader: R) -> Result<Self, String>
	where
		R: Read,
	{
		ethjson::spec::Spec::load(reader).map_err(fmt_err).and_then(
			|x| {
				load_from(params.into(), x).map_err(fmt_err)
			},
		)
	}

	/// initialize genesis epoch data, using in-memory database for
	/// constructor.
	pub fn genesis_epoch_data(&self) -> Result<Vec<u8>, String> {
		use types::transaction::{Action, Transaction};
		use journaldb;
		use kvdb_memorydb;

		let genesis = self.genesis_header();

		let factories = Default::default();
		let mut db = journaldb::new(
			Arc::new(kvdb_memorydb::create(0)),
			journaldb::Algorithm::Archive,
			None,
		);

		self.ensure_db_good(BasicBackend(db.as_hashdb_mut()), &factories)
			.map_err(|e| format!("Unable to initialize genesis state: {}", e))?;

		let call = |a, d| {
			let mut db = db.boxed_clone();
			let env_info = ::evm::EnvInfo {
				number: 0,
				author: *genesis.author(),
				timestamp: genesis.timestamp(),
				difficulty: *genesis.difficulty(),
				gas_limit: U256::max_value(),
				last_hashes: Arc::new(Vec::new()),
				gas_used: 0.into(),
			};

			let from = Address::default();
			let tx = Transaction {
				nonce: self.engine.account_start_nonce(0),
				action: Action::Call(a),
				gas: U256::max_value(),
				gas_price: U256::default(),
				value: U256::default(),
				data: d,
			}.fake_sign(from);

			let res = ::state::prove_transaction_virtual(
				db.as_hashdb_mut(),
				*genesis.state_root(),
				&tx,
				self.engine.machine(),
				&env_info,
				factories.clone(),
			);

			res.map(|(out, proof)| {
				(out, proof.into_iter().map(|x| x.into_vec()).collect())
			}).ok_or_else(|| "Failed to prove call: insufficient state".into())
		};

		self.engine.genesis_epoch_data(&genesis, &call)
	}

	/// Create a new Spec with InstantSeal consensus which does internal sealing (not requiring
	/// work).
	pub fn new_instant() -> Spec {
		load_bundled!("instant_seal")
	}

	/// Create a new Spec which conforms to the Frontier-era Morden chain except that it's a
	/// NullEngine consensus.
	#[cfg(any(test, feature = "test-helpers"))]
	pub fn new_test() -> Spec {
		load_bundled!("null_morden")
	}

	/// Create the EthereumMachine corresponding to Spec::new_test.
	#[cfg(any(test, feature = "test-helpers"))]
	pub fn new_test_machine() -> EthereumMachine { load_machine_bundled!("null_morden") }

	/// Create a new Spec which conforms to the Frontier-era Morden chain except that it's a NullEngine consensus with applying reward on block close.
	#[cfg(any(test, feature = "test-helpers"))]
	pub fn new_test_with_reward() -> Spec { load_bundled!("null_morden_with_reward") }

	/// Create a new Spec which is a NullEngine consensus with a premine of address whose
	/// secret is keccak('').
	#[cfg(any(test, feature = "test-helpers"))]
	pub fn new_null() -> Spec {
		load_bundled!("null")
	}

	/// Create a new Spec which constructs a contract at address 5 with storage at 0 equal to 1.
	#[cfg(any(test, feature = "test-helpers"))]
	pub fn new_test_constructor() -> Spec {
		load_bundled!("constructor")
	}

	/// Create a new Spec with AuthorityRound consensus which does internal sealing (not
	/// requiring work).
	/// Accounts with secrets keccak("0") and keccak("1") are the validators.
	#[cfg(any(test, feature = "test-helpers"))]
	pub fn new_test_round() -> Self {
		load_bundled!("authority_round")
	}

	/// Create a new Spec with AuthorityRound consensus which does internal sealing (not
	/// requiring work) with empty step messages enabled.
	/// Accounts with secrets keccak("0") and keccak("1") are the validators.
	#[cfg(any(test, feature = "test-helpers"))]
	pub fn new_test_round_empty_steps() -> Self {
		load_bundled!("authority_round_empty_steps")
	}

	/// Create a new Spec with AuthorityRound consensus (with empty steps) using a block reward
	/// contract. The contract source code can be found at:
	/// https://github.com/parity-contracts/block-reward/blob/daf7d44383b6cdb11cb6b953b018648e2b027cfb/contracts/ExampleBlockReward.sol
	#[cfg(any(test, feature = "test-helpers"))]
	pub fn new_test_round_block_reward_contract() -> Self {
		load_bundled!("authority_round_block_reward_contract")
	}

	/// TestList.sol used in both specs: https://github.com/paritytech/contracts/pull/30/files
	/// Accounts with secrets keccak("0") and keccak("1") are initially the validators.
	/// Create a new Spec with BasicAuthority which uses a contract at address 5 to determine
	/// the current validators using `getValidators`.
	/// Second validator can be removed with
	/// "0xbfc708a000000000000000000000000082a978b3f5962a5b0957d9ee9eef472ee55b42f1" and added
	/// back in using
	/// "0x4d238c8e00000000000000000000000082a978b3f5962a5b0957d9ee9eef472ee55b42f1".
	#[cfg(any(test, feature = "test-helpers"))]
	pub fn new_validator_safe_contract() -> Self {
		load_bundled!("validator_safe_contract")
	}

	/// The same as the `safeContract`, but allows reporting and uses AuthorityRound.
	/// Account is marked with `reportBenign` it can be checked as disliked with "0xd8f2e0bf".
	/// Validator can be removed with `reportMalicious`.
	#[cfg(any(test, feature = "test-helpers"))]
	pub fn new_validator_contract() -> Self {
		load_bundled!("validator_contract")
	}

	/// Create a new Spec with BasicAuthority which uses multiple validator sets changing with
	/// height.
	/// Account with secrets keccak("0") is the validator for block 1 and with keccak("1")
	/// onwards.
	#[cfg(any(test, feature = "test-helpers"))]
	pub fn new_validator_multi() -> Self {
		load_bundled!("validator_multi")
	}
}

#[cfg(test)]
mod tests {
	use super::*;
	use state::State;
	use test_helpers::get_temp_state_db;
	use tempdir::TempDir;
	use types::view;
	use types::views::BlockView;

	// https://github.com/paritytech/parity-ethereum/issues/1840
	#[test]
	fn test_load_empty() {
		let tempdir = TempDir::new("").unwrap();
		assert!(Spec::load(&tempdir.path(), &[] as &[u8]).is_err());
	}

	#[test]
	fn test_chain() {
		let test_spec = Spec::new_test();

		assert_eq!(
			test_spec.state_root(),
			"f3f4696bbf3b3b07775128eb7a3763279a394e382130f27c21e70233e04946a9".into()
		);
		let genesis = test_spec.genesis_block();
		assert_eq!(
			view!(BlockView, &genesis).header_view().hash(),
			"0cd786a2425d16f152c658316c423e6ce1181e15c3295826d7c9904cba9ce303".into()
		);
	}

	#[test]
	fn genesis_constructor() {
		let _ = ::env_logger::try_init();
		let spec = Spec::new_test_constructor();
		let db = spec.ensure_db_good(get_temp_state_db(), &Default::default())
			.unwrap();
		let state = State::from_existing(
			db.boxed_clone(),
			spec.state_root(),
			spec.engine.account_start_nonce(0),
			Default::default(),
		).unwrap();
		let expected = "0000000000000000000000000000000000000000000000000000000000000001".into();
		let address = "0000000000000000000000000000000000001337".into();

		assert_eq!(state.storage_at(&address, &H256::zero()).unwrap(), expected);
		assert_eq!(state.balance(&address).unwrap(), 1.into());
	}
}<|MERGE_RESOLUTION|>--- conflicted
+++ resolved
@@ -193,12 +193,8 @@
 		schedule.have_return_data = block_number >= self.eip211_transition;
 		schedule.have_bitwise_shifting = block_number >= self.eip145_transition;
 		schedule.have_extcodehash = block_number >= self.eip1052_transition;
-<<<<<<< HEAD
-		schedule.eip1283 = block_number >= self.eip1283_transition;
 		schedule.eip1706 = block_number >= self.eip1706_transition;
-=======
 		schedule.eip1283 = block_number >= self.eip1283_transition && !(block_number >= self.eip1283_disable_transition);
->>>>>>> 83bcb819
 		if block_number >= self.eip210_transition {
 			schedule.blockhash_gas = 800;
 		}
