--- conflicted
+++ resolved
@@ -224,13 +224,8 @@
 			"web3" => server.add_delegate(Web3Client::new().to_delegate()),
 			"net" => server.add_delegate(NetClient::new(&sync).to_delegate()),
 			"eth" => {
-<<<<<<< HEAD
-				server.add_delegate(EthClient::new(&client, &sync, &miner).to_delegate());
+				server.add_delegate(EthClient::new(&client, &sync, &secret_store, &miner).to_delegate());
 				server.add_delegate(EthFilterClient::new(&client, &miner).to_delegate());
-=======
-				server.add_delegate(EthClient::new(&client, &sync, &secret_store, &miner).to_delegate());
-				server.add_delegate(EthFilterClient::new(&client).to_delegate());
->>>>>>> 9f19d299
 			}
 			_ => {
 				die!("{}: Invalid API name to be enabled.", api);
